---
name: Run tests

on: 
  push:

permissions:
  contents: read

jobs:
<<<<<<< HEAD
 test:
=======
  tests:
>>>>>>> 8722c8ab
    runs-on: ubuntu-latest
    steps:
      - name: Checkout project
        uses: actions/checkout@44c2b7a8a4ea60a981eaca3cf939b5f4305c123b # v3.5.0

      - name: Set up python
        uses: actions/setup-python@82c7e631bb3cdc910f68e0081d67478d79c6982d # v4.5.0
        with:
          python-version: '3.12'

      - name: Set up Node
        uses: actions/setup-node@v4
        with:
          node-version: 18

      - name: Install python dependencies
        run: |
          cd plotting-service
          python -m pip install --upgrade pip
          python -m pip install .

      - name: Start backend
<<<<<<< HEAD
        env:
          CEPH_DIR: /home/runner/work/plotting-service/plotting-service/plotting-service/test/test_ceph
          DEV_MODE: True
        run: uvicorn plotting_service.plotting_api:app &
      # We do this as the current config has production specific values (e.g. proxy and build output type)
      # and we want defaults for testing.
      - name: Remove production config
        run: rm data-viewer/next.config.mjs
=======
        run: CEPH_DIR="/home/runner/work/plotting-service/plotting-service/plotting-service/test/test_ceph" DEV_MODE="True" uvicorn plotting_service.plotting_api:app &

>>>>>>> 8722c8ab
      - name: cypress-run
        uses: cypress-io/github-action@v6
        with:
          build: yarn build
          start: yarn start
          working-directory: data-viewer
          headed: true
          browser: firefox

      - name: Upload screenshots
        uses: actions/upload-artifact@v4
        if: failure()
        with:
          name: cypress-snapshots
          path: data-viewer/cypress/screenshots<|MERGE_RESOLUTION|>--- conflicted
+++ resolved
@@ -8,11 +8,7 @@
   contents: read
 
 jobs:
-<<<<<<< HEAD
- test:
-=======
-  tests:
->>>>>>> 8722c8ab
+ tests:
     runs-on: ubuntu-latest
     steps:
       - name: Checkout project
@@ -35,7 +31,6 @@
           python -m pip install .
 
       - name: Start backend
-<<<<<<< HEAD
         env:
           CEPH_DIR: /home/runner/work/plotting-service/plotting-service/plotting-service/test/test_ceph
           DEV_MODE: True
@@ -44,10 +39,6 @@
       # and we want defaults for testing.
       - name: Remove production config
         run: rm data-viewer/next.config.mjs
-=======
-        run: CEPH_DIR="/home/runner/work/plotting-service/plotting-service/plotting-service/test/test_ceph" DEV_MODE="True" uvicorn plotting_service.plotting_api:app &
-
->>>>>>> 8722c8ab
       - name: cypress-run
         uses: cypress-io/github-action@v6
         with:
